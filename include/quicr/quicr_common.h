--- conflicted
+++ resolved
@@ -27,11 +27,6 @@
  */
 using QUICRContext = uint64_t;
 
-<<<<<<< HEAD
-=======
-<<<<<<< Updated upstream
-=======
->>>>>>> 08a2cf01
 namespace messages {
 /**
  * Type of message being sent/received
@@ -46,10 +41,7 @@
   Publish,
   PublishIntent,
   PublishIntentResponse,
-<<<<<<< HEAD
-=======
   PublishIntentEnd,
->>>>>>> 08a2cf01
 };
 
 /**
@@ -72,10 +64,6 @@
 };
 }
 
-<<<<<<< HEAD
-=======
->>>>>>> Stashed changes
->>>>>>> 08a2cf01
 /**
  * Hint providing the start point to serve a subscrption request.
  * Relays use this information to determine the start-point and
