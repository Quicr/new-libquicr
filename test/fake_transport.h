--- conflicted
+++ resolved
@@ -41,12 +41,8 @@
                 const MediaStreamId& msid,
                 std::vector<uint8_t>&& bytes)
   {
-<<<<<<< HEAD
+    stored_data = std::move(bytes);
     return TransportError::None;
-=======
-    stored_data = std::move(bytes);
-    return Error::None;
->>>>>>> 49049ce3
   }
 
   std::optional<std::vector<uint8_t>> dequeue(const TransportContextId& tcid,
