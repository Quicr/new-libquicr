--- conflicted
+++ resolved
@@ -23,6 +23,12 @@
   Publish = 2,
 };
 
+uint64_t
+transaction_id();
+
+///
+/// Message Types
+///
 enum class MediaType : uint8_t
 {
   Manifest,
@@ -31,14 +37,6 @@
   RealtimeMedia
 };
 
-<<<<<<< HEAD
-uint64_t
-transaction_id();
-
-///
-/// Message Types
-///
-=======
 enum class Response : uint8_t
 {
   Ok = 0,
@@ -52,7 +50,6 @@
 // Subscribe Message Types
 /*===========================================================================*/
 
->>>>>>> 0ebf2d02
 struct Subscribe
 {
   uint8_t version;
