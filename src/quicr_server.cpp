#include <quicr/quicr_common.h>
#include <quicr/quicr_server.h>

#include "encode.h"
#include "quicr/message_buffer.h"
#include <thread>

namespace quicr {

/*
 * Start the  QUICR server at the port specified.
 *  @param delegate_in: Callback handlers for QUICR operations
 */
QuicRServer::QuicRServer(RelayInfo& relayInfo, ServerDelegate& delegate_in)
  : delegate(delegate_in)
{
  t_relay.host_or_ip = relayInfo.hostname;
  t_relay.port = relayInfo.port;
  switch (relayInfo.proto) {
    case RelayInfo::Protocol::UDP:
      t_relay.proto = qtransport::TransportProtocol::UDP;
      break;
    default:
      t_relay.proto = qtransport::TransportProtocol::QUIC;
      break;
  }

  transport = setupTransport(relayInfo);

  transport_context_id = transport->start();
}

std::shared_ptr<qtransport::ITransport>
QuicRServer::setupTransport(RelayInfo& relayInfo)
{
  qtransport::LogHandler logger;
  TransportDelegate t_delegate(*this);

  return qtransport::ITransport::make_server_transport(
    t_relay, t_delegate, logger);
}

// Transport APIs
bool
QuicRServer::is_transport_ready()
{
  return false;
}

/**
 * @brief Run Server API event loop
 *
 * @details This method will open listening sockets and run an event loop
 *    for callbacks.
 *
 * @returns true if error, false if no error
 */
bool
QuicRServer::run()
{
  running = true;

  return true;
}

<<<<<<< HEAD
int
QuicRServer::runDequeueLoop()
{
  while (running) {
    auto data = transport.dequeue(transport_context_id, 0x0);
    if (!data.has_value()) {
      std::this_thread::sleep_for(std::chrono::microseconds(2));
      continue;
    }

    uint8_t msg_type = data.value().back();
    messages::MessageBuffer msg_buffer{ data.value() };
    if (msg_type == static_cast<uint8_t>(messages::MessageType::Subscribe)) {
      handle_subscribe(std::move(msg_buffer));
    } else if (msg_type ==
               static_cast<uint8_t>(messages::MessageType::Publish)) {
      handle_publish(std::move(msg_buffer));
    }
  }

  dequeue_thread.join();
}

=======
>>>>>>> 67b1020c
void
QuicRServer::publishIntentResponse(const QUICRNamespace& quicr_namespace,
                                   const PublishIntentResult& result)
{
  throw std::runtime_error("Unimplemented");
}

void
QuicRServer::subscribeResponse(const QUICRNamespace& quicr_namespace,
                               const uint64_t& transaction_id,
                               const SubscribeResult& result)
{
  messages::SubscribeResponse response;
  response.transaction_id = transaction_id;
  response.quicr_namespace = quicr_namespace;
  response.response = result.status;

  messages::MessageBuffer msg;
  msg << response;
  // transport.enqueue(transport_context_id, 0x0, std::move(msg.buffer));
}

void
QuicRServer::subscriptionEnded(const QUICRNamespace& quicr_namespace,
                               const SubscribeResult& result)
{
  throw std::runtime_error("Unimplemented");
}

void
QuicRServer::sendNamedObject(const QUICRName& quicr_name,
                             uint8_t priority,
                             uint64_t best_before,
                             bool use_reliable_transport,
                             bytes&& data)
{
  // start populating message to encode
  messages::PublishDatagram datagram;
  // retrieve the context
  PublishContext context{};

  if (!publish_state.count(quicr_name)) {
    auto msid = transport->createMediaStream(transport_context_id, false);
    context.transport_context_id = transport_context_id;
    context.media_stream_id = msid;
    context.state = PublishContext::State::Pending;
    context.group_id = 0;
    context.object_id = 0;
  } else {
    context = publish_state[quicr_name];
    datagram.header.media_id =
      static_cast<messages::uintVar_t>(context.media_stream_id);
  }

  datagram.header.media_id =
    static_cast<messages::uintVar_t>(context.media_stream_id);
  datagram.header.group_id = static_cast<messages::uintVar_t>(context.group_id);
  datagram.header.object_id =
    static_cast<messages::uintVar_t>(context.object_id);
  datagram.header.flags = 0x0;
  datagram.header.offset_and_fin = static_cast<messages::uintVar_t>(1);
  datagram.media_type =
    messages::MediaType::RealtimeMedia; // TODO this should not be here
  datagram.media_data_length = static_cast<messages::uintVar_t>(data.size());
  datagram.media_data = std::move(data);

  messages::MessageBuffer msg;
  msg << datagram;

  transport->enqueue(
    transport_context_id, context.media_stream_id, std::move(msg.buffer));
}

void
QuicRServer::sendNamedFragment(const QUICRName& name,
                               uint8_t priority,
                               uint64_t best_before,
                               bool use_reliable_transport,
                               uint64_t offset,
                               bool is_last_fragment,
                               bytes&& data)
{
  throw std::runtime_error("Unimplemented");
}

///
/// Private
///

void
QuicRServer::handle_subscribe(messages::MessageBuffer&& msg)
{
  messages::Subscribe subscribe;
  msg >> subscribe;
  delegate.onSubscribe(
    subscribe.quicr_namespace, subscribe.intent, "", false, "", {});
}

void
QuicRServer::handle_publish(messages::MessageBuffer&& msg)
{
  messages::PublishDatagram datagram;
  msg >> datagram;
  delegate.onPublisherObject(
    datagram.header.name, 0, 0, false, std::move(datagram.media_data));
<<<<<<< HEAD
=======
}

// --------------------------------------------------
// Transport Delegate Implementation
// ---------------
QuicRServer::TransportDelegate::TransportDelegate(quicr::QuicRServer& server)
  : server(server)
{
}

void
QuicRServer::TransportDelegate::on_connection_status(
  const qtransport::TransportContextId& context_id,
  const qtransport::TransportStatus status)
{
}
void
QuicRServer::TransportDelegate::on_new_connection(
  const qtransport::TransportContextId& context_id,
  const qtransport::TransportRemote& remote)
{
}
void
QuicRServer::TransportDelegate::on_new_media_stream(
  const qtransport::TransportContextId& context_id,
  const qtransport::MediaStreamId& mStreamId)
{
}

void
QuicRServer::TransportDelegate::on_recv_notify(
  const qtransport::TransportContextId& context_id,
  const qtransport::MediaStreamId& mStreamId)
{
  while (true) {
    auto data = server.transport->dequeue(context_id, mStreamId);

    if (data.has_value()) {
      server.transport->enqueue(context_id, mStreamId, std::move(data.value()));

      uint8_t msg_type = data.value().back();
      messages::MessageBuffer msg_buffer{ data.value() };
      if (msg_type == static_cast<uint8_t>(messages::MessageType::Subscribe)) {
        server.handle_subscribe(std::move(msg_buffer));
      } else if (msg_type ==
                 static_cast<uint8_t>(messages::MessageType::Publish)) {
        server.handle_publish(std::move(msg_buffer));
      }

    } else {
      break;
    }
  }
>>>>>>> 67b1020c
}

} /* namespace end */<|MERGE_RESOLUTION|>--- conflicted
+++ resolved
@@ -63,32 +63,6 @@
   return true;
 }
 
-<<<<<<< HEAD
-int
-QuicRServer::runDequeueLoop()
-{
-  while (running) {
-    auto data = transport.dequeue(transport_context_id, 0x0);
-    if (!data.has_value()) {
-      std::this_thread::sleep_for(std::chrono::microseconds(2));
-      continue;
-    }
-
-    uint8_t msg_type = data.value().back();
-    messages::MessageBuffer msg_buffer{ data.value() };
-    if (msg_type == static_cast<uint8_t>(messages::MessageType::Subscribe)) {
-      handle_subscribe(std::move(msg_buffer));
-    } else if (msg_type ==
-               static_cast<uint8_t>(messages::MessageType::Publish)) {
-      handle_publish(std::move(msg_buffer));
-    }
-  }
-
-  dequeue_thread.join();
-}
-
-=======
->>>>>>> 67b1020c
 void
 QuicRServer::publishIntentResponse(const QUICRNamespace& quicr_namespace,
                                    const PublishIntentResult& result)
@@ -194,8 +168,6 @@
   msg >> datagram;
   delegate.onPublisherObject(
     datagram.header.name, 0, 0, false, std::move(datagram.media_data));
-<<<<<<< HEAD
-=======
 }
 
 // --------------------------------------------------
@@ -249,7 +221,6 @@
       break;
     }
   }
->>>>>>> 67b1020c
 }
 
 } /* namespace end */