#include <sstream>
#include <iomanip>
#include <iostream>

#include <quicr/quicr_client.h>
#include <quicr/quicr_common.h>

#include "encode.h"
#include "quicr/message_buffer.h"

namespace quicr {
///
/// Common
///

// TODO Remove this
static std::string to_hex(const quicr::QUICRNamespace& ns) {
  std::stringstream stream;
  stream << "0x"
         << std::setfill ('0')
         << std::setw(sizeof(uint64_t)*2)
         << std::hex
         << ns.hi
         << std::setw(sizeof(uint64_t)*2)
         << ns.low;
  return stream.str();
}

static std::string to_hex(const quicr::QUICRName& name) {
  std::stringstream stream;
  stream << "0x"
         << std::setfill ('0')
         << std::setw(sizeof(uint64_t)*2)
         << std::hex
         << name.hi
         << std::setw(sizeof(uint64_t)*2)
         << name.low;
  return stream.str();
}


bool
is_quicr_name_in_namespace(const QUICRNamespace& ns, const QUICRName& n)
{
  auto a = ns.hi ^ n.hi;
  auto b = ns.low ^ n.low;
  unsigned count = 0;
  while (a > 0) {
    count += a & 1;
    a >>= 1;
  }

  while (b > 0) {
    count += b & 1;
    b >>= 1;
  }

  return count == ns.mask;
}

///
/// Transport Delegate Implementation
///
<<<<<<< HEAD

class QuicRTransportDelegate : public ITransport::TransportDelegate
{
public:
  QuicRTransportDelegate(std::shared_ptr<ITransport> transport_in, QuicRClient& client_in)
    : transport(transport_in),
      client(client_in) {}

  virtual ~QuicRTransportDelegate() = default;

  virtual void on_connection_status(
    const qtransport::TransportContextId& context_id,
    const qtransport::TransportStatus status)
  {
  }

  virtual void on_new_connection(
    const qtransport::TransportContextId& context_id,
    const qtransport::TransportRemote& remote)
  {
  }

  virtual void on_new_media_stream(
    const qtransport::TransportContextId& context_id,
    const qtransport::MediaStreamId& mStreamId)
  {
  }

  virtual void on_recv_notify(const qtransport::TransportContextId& context_id,
                              const qtransport::MediaStreamId& mStreamId)
  {
    auto data = transport->dequeue(context_id, mStreamId);
    if (!data.has_value()) {
      return;
    }
    messages::MessageBuffer msg_buffer {data.value()};
    client.handle(std::move(msg_buffer));
  }
private:
  std::shared_ptr<ITransport> transport;
  QuicRClient& client;
};


void QuicRClient::make_transport(RelayInfo& relay_info, qtransport::LogHandler& logger)
{
  qtransport::TransportRemote server = {
    host_or_ip : relay_info.hostname,
    port : relay_info.port,
    proto : relay_info.proto == RelayInfo::Protocol::UDP
      ? qtransport::TransportProtocol::UDP
      : qtransport::TransportProtocol::QUIC,
  };
  transport_delegate = std::make_unique<QuicRTransportDelegate>();
  transport = qtransport::ITransport::make_client_transport(server, *transport_delegate, logger);
  transport_context_id = transport->start();
}

///
/// QuicRClient
///
/// \param relayInfo
QuicRClient::QuicRClient(RelayInfo& relay_info, qtransport::LogHandler& logger)
  : transport_delegate(std::make_unique<QuicRTransportDelegate>())
{
  make_transport(relay_info, logger);
}

=======
QuicRClient::QuicRClient(RelayInfo& relayInfo)
{
  qtransport::TransportRemote server = {
    host_or_ip : relayInfo.hostname,
    port : relayInfo.port,
    proto : relayInfo.proto == RelayInfo::Protocol::UDP
      ? qtransport::TransportProtocol::UDP
      : qtransport::TransportProtocol::QUIC,
  };

  qtransport::ITransport::make_client_transport(std::move(server), );

  // transport_context_id = transport.start();
}

>>>>>>> 67b1020c
bool
QuicRClient::publishIntent(std::shared_ptr<PublisherDelegate> pub_delegate,
                           const QUICRNamespace& quicr_namespace,
                           const std::string& origin_url,
                           const std::string& auth_token,
                           bytes&& payload)
{
  this->pub_delegate = pub_delegate;
  throw std::runtime_error("UnImplemented");
}

void
QuicRClient::publishIntentEnd(const QUICRNamespace& quicr_namespace,
                              const std::string& auth_token)
{
  throw std::runtime_error("UnImplemented");
}

void
QuicRClient::subscribe(std::shared_ptr<SubscriberDelegate> subscriber_delegate,
                       const QUICRNamespace& quicr_namespace,
                       const SubscribeIntent& intent,
                       const std::string& origin_url,
                       bool use_reliable_transport,
                       const std::string& auth_token,
                       bytes&& e2e_token)
{

  if(!sub_delegates.count(quicr_namespace)) {
    sub_delegates[quicr_namespace] = subscriber_delegate;
  }

  // encode subscribe
  messages::MessageBuffer msg{};
  auto transaction_id = messages::transaction_id();
  messages::Subscribe subscribe{ 0x1, transaction_id, quicr_namespace, intent };
  msg << subscribe;

  qtransport::MediaStreamId msid{};
  if (!subscribe_state.count(quicr_namespace)) {
    // create a new media-stream for this subscribe
    auto msid = transport->createMediaStream(transport_context_id, false);
    subscribe_state[quicr_namespace] =
      SubscribeContext{ SubscribeContext::State::Pending,
                        transport_context_id,
                        msid,
                        transaction_id };
    transport->enqueue(transport_context_id, msid, std::move(msg.buffer));
    return;
  } else {
    auto& ctx = subscribe_state[quicr_namespace];
    if (ctx.state == SubscribeContext::State::Ready) {
      // already subscribed
      return;
    } else if (ctx.state == SubscribeContext::State::Pending) {
      // todo - resend or wait or may be take in timeout in the api
    }
    transport->enqueue(transport_context_id, msid, std::move(msg.buffer));
  }
}

void
QuicRClient::unsubscribe(const QUICRNamespace& quicr_namespace,
                         const std::string& origin_url,
                         const std::string& auth_token)
{
  throw std::runtime_error("UnImplemented");
}

void
QuicRClient::publishNamedObject(const QUICRName& quicr_name,
                                uint8_t priority,
                                uint16_t expiry_age_ms,
                                bool use_reliable_transport,
                                bytes&& data)
{
  // start populating message to encode
  messages::PublishDatagram datagram;
  // retrieve the context
  PublishContext context{};

  if (!publish_state.count(quicr_name)) {
    auto msid = transport->createMediaStream(transport_context_id, false);
    context.transport_context_id = transport_context_id;
    context.media_stream_id = msid;
    context.state = PublishContext::State::Pending;
    context.group_id = 0;
    context.object_id = 0;
  } else {
    context = publish_state[quicr_name];
    datagram.header.media_id =
      static_cast<messages::uintVar_t>(context.media_stream_id);
  }

  datagram.header.media_id =
    static_cast<messages::uintVar_t>(context.media_stream_id);
  datagram.header.group_id = static_cast<messages::uintVar_t>(context.group_id);
  datagram.header.object_id =
    static_cast<messages::uintVar_t>(context.object_id);
  datagram.header.flags = 0x0;
  datagram.header.offset_and_fin = static_cast<messages::uintVar_t>(1);
  datagram.media_type = messages::MediaType::RealtimeMedia;
  datagram.media_data_length = static_cast<messages::uintVar_t>(data.size());
  datagram.media_data = std::move(data);

  messages::MessageBuffer msg;
  msg << datagram;

  transport->enqueue(
    transport_context_id, context.media_stream_id, std::move(msg.buffer));
}

void
QuicRClient::publishNamedObjectFragment(const QUICRName& quicr_name,
                                        uint8_t priority,
                                        uint16_t expiry_age_ms,
                                        bool use_reliable_transport,
                                        const uint64_t& offset,
                                        bool is_last_fragment,
                                        bytes&& data)
{
  throw std::runtime_error("UnImplemented");
}

void
QuicRClient::handle(messages::MessageBuffer&& msg)
{
  if(msg.buffer.empty()) {
    std::cout << "Transport Reported Empty Data" <<std::endl;

    return;
  }

  uint8_t msg_type = msg.back();

  if (msg_type == static_cast<uint8_t>(messages::MessageType::SubscribeResponse)) {
    messages::SubscribeResponse response;
    msg >> response;
    if (sub_delegates.count(response.quicr_namespace)) {
      sub_delegates[response.quicr_namespace]->onSubscribeResponse(response.quicr_namespace, response.response);
    } else {
      std::cout << "Got SubscribeResponse: No delegate found for namespace" << to_hex(response.quicr_namespace) << std::endl;
    }
  } else if (msg_type ==
             static_cast<uint8_t>(messages::MessageType::Publish)) {
    messages::PublishDatagram datagram;
    msg >> datagram;
    for (const auto& entry : sub_delegates) {
      if (is_quicr_name_in_namespace(entry.first, datagram.header.name)) {
        sub_delegates[entry.first]->onSubscribedObject(datagram.header.name, 0x0, false, std::move(datagram.media_data));
      } else {
        std::cout << "Name:" << to_hex(datagram.header.name) << ", not in namespace " << to_hex(entry.first) << std::endl;
      }
    }
  }

}
} // namespace quicr<|MERGE_RESOLUTION|>--- conflicted
+++ resolved
@@ -61,8 +61,6 @@
 ///
 /// Transport Delegate Implementation
 ///
-<<<<<<< HEAD
-
 class QuicRTransportDelegate : public ITransport::TransportDelegate
 {
 public:
@@ -130,23 +128,6 @@
   make_transport(relay_info, logger);
 }
 
-=======
-QuicRClient::QuicRClient(RelayInfo& relayInfo)
-{
-  qtransport::TransportRemote server = {
-    host_or_ip : relayInfo.hostname,
-    port : relayInfo.port,
-    proto : relayInfo.proto == RelayInfo::Protocol::UDP
-      ? qtransport::TransportProtocol::UDP
-      : qtransport::TransportProtocol::QUIC,
-  };
-
-  qtransport::ITransport::make_client_transport(std::move(server), );
-
-  // transport_context_id = transport.start();
-}
-
->>>>>>> 67b1020c
 bool
 QuicRClient::publishIntent(std::shared_ptr<PublisherDelegate> pub_delegate,
                            const QUICRNamespace& quicr_namespace,
