--- conflicted
+++ resolved
@@ -9,9 +9,7 @@
 
 #include <iostream>
 #include <set>
-<<<<<<< HEAD
 #include <sstream>
-=======
 #include <condition_variable>
 #include <csignal>
 #include <mutex>
@@ -129,7 +127,6 @@
   }
 #endif
 }
->>>>>>> 6df11280
 
 class ReallyServer : public quicr::ServerDelegate
 {
